from dataclasses import dataclass, field
from enum import Enum, auto


class ModelFramework(Enum):
    SKLEARN = auto()  # good for standard simple models
    PYTORCH = auto()  # for more complex nn models / more control over training process
    LIGHTGBM = auto()  # for gradient boosting models


class FeatureEncoding(Enum):
    BINARY = auto()  # binary encoding
    COUNT = auto()  # count encoding


class TrainMode(Enum):
    TRAIN = auto()
    LOAD = auto()
    RESUME = auto()


class DataState(Enum):
    RAW = auto()  # data is in raw format
    PROCESSED = auto()  # data is in processed format
    SPLIT = auto()


@dataclass(frozen=True)
class SplitRatios:
    """Must add to 1.0 val should be 0 if no validation set is desired."""

    train: float = 0.8
    val: float = 0.1
    test: float = 0.1

    def __post_init__(self):
        # due to floating point precision, we round to 4 decimal places
        rounded_sum = round(self.train + self.val + self.test, 4)
        if not rounded_sum == 1.0:
            raise ValueError(
                f"Split ratios must add to 1.0. Currently: {self.train + self.val + self.test}"
            )


@dataclass(frozen=True)
class ModelConfig:
    name: str
    learning_rate: float
    batch_size: int = 32
    epochs: int = 500
    framework: ModelFramework = ModelFramework.SKLEARN
    dropout_rate: float = 0.5
    patience: int = None
    params: dict = None  # param dict for lgbm model
    param_grid: dict = None  # for grid search to find optimal model parameters
    grid_search: bool = False  # whether to perform the grid search

    # TODO: add post init that adds some parameters based on framework

@dataclass
class DatasetConfig:
    name: str
    project: str
    path: str
    target: str
    split_ratios: SplitRatios
<<<<<<< HEAD
    state: DataState = DataState.RAW
    class_names: list = field(default_factory=lambda: ["0", "1"]) # assumes binary classification
=======
    state: DataState = DataState.SPLIT
>>>>>>> bdb1b18d
    medcode_col: str = "CODE"
    id_col: str = "ID"
    encoding: FeatureEncoding = FeatureEncoding.BINARY
    feature_threshold: int = (
        0  # the minimum frequency of a medical code in the dataset
    )
    shuffle: bool = True
    raw_dir: str = field(init=False)
    processed_dir: str = field(init=False)
    split_dir: str = field(init=False)
    path_train: str = field(init=False)
    path_val: str = field(init=False)
    path_test: str = field(init=False)

    def __post_init__(self):
        # get directory paths for raw, processed and split data for the project
        self.raw_dir = f"../data/{self.project}/raw/"
        self.processed_dir = f"../data/{self.project}/processed/"
        self.split_dir = f"../data/{self.project}/split/"

        if self.state == DataState.SPLIT:
            self.path_train = f"{self.split_dir}{self.name}_train.csv"
            self.path_val = f"{self.split_dir}{self.name}_val.csv"
            self.path_test = f"{self.split_dir}{self.name}_test.csv"


@dataclass
class RunConfig:
    run_name: str
    model: ModelConfig
    dataset: DatasetConfig
    resume_training: bool = False<|MERGE_RESOLUTION|>--- conflicted
+++ resolved
@@ -47,6 +47,7 @@
     name: str
     learning_rate: float
     batch_size: int = 32
+    batch_size: int = 32
     epochs: int = 500
     framework: ModelFramework = ModelFramework.SKLEARN
     dropout_rate: float = 0.5
@@ -64,12 +65,8 @@
     path: str
     target: str
     split_ratios: SplitRatios
-<<<<<<< HEAD
     state: DataState = DataState.RAW
     class_names: list = field(default_factory=lambda: ["0", "1"]) # assumes binary classification
-=======
-    state: DataState = DataState.SPLIT
->>>>>>> bdb1b18d
     medcode_col: str = "CODE"
     id_col: str = "ID"
     encoding: FeatureEncoding = FeatureEncoding.BINARY
