import os
from logging import Logger
from typing import Optional

import lightgbm as lgb
import numpy.typing as npt
from joblib import dump, load
from sklearn.linear_model import LogisticRegression as skLogisticRegression

from configs.experiment_config_example import RunConfig
from eval import run_eval
from train import train_lgbm, train_simple_model
from utils import setup_logger


def run_simple(
    config: RunConfig,
    run_dir: str,
    train_set: npt.ArrayLike,
    test_set: npt.ArrayLike,
    logger: Logger,
    train_mode: str,
    val_set: Optional[npt.ArrayLike] = None,
    model_eval: bool = True,
<<<<<<< HEAD
) -> None:
    """
    Trains, loads, and evaluates a simple model using scikit-learn.
=======
):
    """Trains, loads, and evaluates a simple model using scikit-learn. 
    
    This function is intended for testing simple, non-neural network models.
>>>>>>> 7d5a2497

    Args:
        config: RunConfiguration object containing runtime settings and model parameters.
        run_dir: Directory to save and retrieve models and logs.
        train_set: Training dataset object with attributes x and y.
        test_set: Test dataset object with attributes x and y.
        train_mode: Either "train" for training or "load" for loading pre-trained model.
        val_set: Validation dataset object with attributes x and y.
        model_eval: If True, evaluate the model on the test set.
    """
    model_path = f"{run_dir}/{config.model.name}_{config.model.framework}_model.joblib"

    if train_mode == "train":
        logger.info("Training sklearn framework of model...")

        if val_set is None:
            model = train_simple_model(
                run_dir=run_dir,
                x_train=train_set.x,
                y_train=train_set.y,
                x_test=test_set.x,
                y_test=test_set.y,
                model=skLogisticRegression(max_iter=config.model.epochs),
                param_grid=config.model.param_grid,
            )

        else:
            model = train_simple_model(
                run_dir=run_dir,
                x_train=train_set.x,
                y_train=train_set.y,
                x_test=test_set.x,
                y_test=test_set.y,
                model=skLogisticRegression(max_iter=config.model.epochs),
                param_grid=config.model.param_grid,
                x_val=val_set.x,
                y_val=val_set.y,
            )

        logger.info(f"Training finished. Model type trained: {type(model)}")
        dump(model, model_path)
        logger.info(f"Model saved to .joblib file")

    elif train_mode == "load":
        if os.path.exists(model_path):
            model = load(model_path)
            logger.info(f"Model loaded from previous training")
        else:
            raise FileNotFoundError("Model file not found")

    elif train_mode == "resume":
        raise NotImplementedError("Resume training is not implemented yet.")

    if model_eval:
        logger.info(f"Predicting on test set...")
        predictions, probabilities = (
            model.predict(test_set.x),
            model.predict_proba(test_set.x)[:, 1],
        )  # this assumes binary classification

        run_eval(
            predictions=predictions,
            probabilities=probabilities,
            true_labels=test_set.y,
            run_dir=run_dir,
            logger=logger,
        )


def run_lgbm(
    config: RunConfig,
    run_dir: str,
    train_set: npt.ArrayLike,
    test_set: npt.ArrayLike,
    logger: Logger,
    train_mode: str,
    val_set: Optional[npt.ArrayLike] = None,
    model_eval: bool = True,
) -> None:
    """
    Trains, loads, or resumes an LGBM model based on the specified train_mode. Additionally,
    it evaluates the model on the test set if model_eval is True.

    Args:
        config (RunConfig): Configuration object for the run.
        run_dir (str): Directory where results and model will be saved or loaded.
        train_set (npt.ArrayLike): Training data.
        test_set (npt.ArrayLike): Test data for evaluation.
        logger (Logger): Logging object.
        train_mode (str): Either "train" for training or "load" for loading pre-trained model.
        val_set (Optional[npt.ArrayLike], optional): Optional validation data.
        model_eval (bool, optional): If True, evaluates the model on the test set.

    Raises:
        FileNotFoundError: If trying to load a model that doesn't exist.
        NotImplementedError: If trying to resume a model which is not implemented yet.
    """
    model_path = f"{run_dir}/model.txt"

    if train_mode == "train":
        logger.info("Training lgbm framework of model...")

        model = train_lgbm(
            run_dir=run_dir,
            train_set=train_set,
            val_set=val_set,
            model=lgb.LGBMClassifier(**config.model.params),
            config=config,
            logger=logger,
        )

        logger.info(
            f"Training finished. Model type trained: {type(model)}. Best iteration: {model.booster_.best_iteration}."
        )
        model.booster_.save_model(model_path)
        logger.info(f"Model saved to .txt file")

    elif train_mode == "load":
        if os.path.exists(model_path):
            model = lgb.Booster(model_file=model_path)
            logger.info(f"Model loaded from previous training")
        else:
            raise FileNotFoundError("Model file not found")

    elif train_mode == "resume":
        raise NotImplementedError("Resume training is not implemented yet.")

    if model_eval:
        logger.info(f"Predicting on test set...")
        probabilities = model.predict(
            test_set.x, num_iteration=model.booster_.best_iteration
        )
        predictions = probabilities > 0.5

        run_eval(
            predictions=predictions,
            probabilities=probabilities,
            true_labels=test_set.y,
            run_dir=run_dir,
            logger=logger,
        )<|MERGE_RESOLUTION|>--- conflicted
+++ resolved
@@ -22,22 +22,17 @@
     train_mode: str,
     val_set: Optional[npt.ArrayLike] = None,
     model_eval: bool = True,
-<<<<<<< HEAD
 ) -> None:
-    """
-    Trains, loads, and evaluates a simple model using scikit-learn.
-=======
-):
     """Trains, loads, and evaluates a simple model using scikit-learn. 
     
     This function is intended for testing simple, non-neural network models.
->>>>>>> 7d5a2497
 
     Args:
         config: RunConfiguration object containing runtime settings and model parameters.
         run_dir: Directory to save and retrieve models and logs.
         train_set: Training dataset object with attributes x and y.
         test_set: Test dataset object with attributes x and y.
+        logger: Training log.
         train_mode: Either "train" for training or "load" for loading pre-trained model.
         val_set: Validation dataset object with attributes x and y.
         model_eval: If True, evaluate the model on the test set.
